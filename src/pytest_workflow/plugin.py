# Copyright (C) 2018 Leiden University Medical Center
# This file is part of pytest-workflow
#
# pytest-workflow is free software: you can redistribute it and/or modify
# it under the terms of the GNU Affero General Public License as
# published by the Free Software Foundation, either version 3 of the
# License, or (at your option) any later version.
#
# pytest-workflow is distributed in the hope that it will be useful,
# but WITHOUT ANY WARRANTY; without even the implied warranty of
# MERCHANTABILITY or FITNESS FOR A PARTICULAR PURPOSE.  See the
# GNU Affero General Public License for more details.
#
# You should have received a copy of the GNU Affero General Public License
# along with pytest-workflow.  If not, see <https://www.gnu.org/licenses/

"""core functionality of pytest-workflow plugin"""

from typing import List

import pytest
import yaml

from pathlib import Path
from .schema import validate_schema
from .workflow import Workflow


def pytest_collect_file(path, parent):
    """Collection hook
    This collects the yaml files where the tests are defined."""
    if path.ext in [".yml", ".yaml"] and path.basename.startswith("test"):
        return YamlFile(path, parent)


class YamlFile(pytest.File):
    """This class collects YAML files and turns them into test items."""

    def collect(self):
<<<<<<< HEAD
        yaml_content = yaml.load(self.fspath.open())
        yield WorkflowTestsCollector(self.fspath.basename, self, yaml_content)
=======
        with self.fspath.open() as yaml_file:
            yaml_content = yaml.load(yaml_file)
        validate_schema(yaml_content)
        yield WorkflowItem(self.fspath.basename, self, yaml_content)
>>>>>>> 3a739b38


class WorkflowTestsCollector(pytest.Collector):
    """This class defines a pytest item. That has methods for running tests."""

    def __init__(self, yaml_content: dict):
        validate_schema(yaml_content)
        self.yaml_content = yaml_content
<<<<<<< HEAD
        self.workflow = Workflow(
            executable=self.config.getoption("workflow_executable"),
            arguments=self.yaml_content.get("arguments"))
        # Run the workflow on initialization
        self.workflow.run()
=======

        super(WorkflowItem, self).__init__(name, parent)

    def runtest(self):
        """Run test runs the item test
        We use the workflow_run fixture here to run the workflow"""
        workflow = Workflow(
            executable=self.yaml_content.get("executable"),
            arguments=self.yaml_content.get("arguments"))
        workflow.run()

        # Here all the assertions are done. This is butt-ugly. Preferably
        # Some stuff is parameterized or something.
        assert workflow.exit_code == 0  # We may want to allow for failing workflows later and make this configurable in the yaml.
        for test_file in self.yaml_content.get("results", {}).get("files", []):
            assert Path(test_file.get("path")).exists()
>>>>>>> 3a739b38

    def collect(self):
        workflow_tests=[]
        return workflow_tests

    def reportinfo(self):
<<<<<<< HEAD
        return self.fspath, None, self.name

def pytest_addoption(parser):
    """This adds extra options to the pytest executable"""
    parser.addoption(
        "--workflow-executable",
        dest="workflow_executable",
        help="The executable used to run the workflow. This argument is required for running workflows."
    )
=======
        return self.fspath, None, self.name
>>>>>>> 3a739b38
<|MERGE_RESOLUTION|>--- conflicted
+++ resolved
@@ -37,15 +37,9 @@
     """This class collects YAML files and turns them into test items."""
 
     def collect(self):
-<<<<<<< HEAD
-        yaml_content = yaml.load(self.fspath.open())
-        yield WorkflowTestsCollector(self.fspath.basename, self, yaml_content)
-=======
         with self.fspath.open() as yaml_file:
             yaml_content = yaml.load(yaml_file)
-        validate_schema(yaml_content)
-        yield WorkflowItem(self.fspath.basename, self, yaml_content)
->>>>>>> 3a739b38
+        yield WorkflowTestsCollector(self.fspath.basename, self, yaml_content)
 
 
 class WorkflowTestsCollector(pytest.Collector):
@@ -54,46 +48,15 @@
     def __init__(self, yaml_content: dict):
         validate_schema(yaml_content)
         self.yaml_content = yaml_content
-<<<<<<< HEAD
         self.workflow = Workflow(
-            executable=self.config.getoption("workflow_executable"),
+            executable=self.yaml_content.get("executable"),
             arguments=self.yaml_content.get("arguments"))
         # Run the workflow on initialization
         self.workflow.run()
-=======
-
-        super(WorkflowItem, self).__init__(name, parent)
-
-    def runtest(self):
-        """Run test runs the item test
-        We use the workflow_run fixture here to run the workflow"""
-        workflow = Workflow(
-            executable=self.yaml_content.get("executable"),
-            arguments=self.yaml_content.get("arguments"))
-        workflow.run()
-
-        # Here all the assertions are done. This is butt-ugly. Preferably
-        # Some stuff is parameterized or something.
-        assert workflow.exit_code == 0  # We may want to allow for failing workflows later and make this configurable in the yaml.
-        for test_file in self.yaml_content.get("results", {}).get("files", []):
-            assert Path(test_file.get("path")).exists()
->>>>>>> 3a739b38
 
     def collect(self):
         workflow_tests=[]
         return workflow_tests
 
     def reportinfo(self):
-<<<<<<< HEAD
-        return self.fspath, None, self.name
-
-def pytest_addoption(parser):
-    """This adds extra options to the pytest executable"""
-    parser.addoption(
-        "--workflow-executable",
-        dest="workflow_executable",
-        help="The executable used to run the workflow. This argument is required for running workflows."
-    )
-=======
-        return self.fspath, None, self.name
->>>>>>> 3a739b38
+        return self.fspath, None, self.name